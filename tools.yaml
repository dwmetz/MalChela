--- conflicted
+++ resolved
@@ -26,15 +26,6 @@
 edition: " "
 
 tools:
-<<<<<<< HEAD
-- name: Mismatch Miner
-  description: "Identifies mismatched file extensions and types"
-  command: ["mismatchminer"]
-  input_type: folder
-  category: "File Analysis"
-  exec_type: cargo
-=======
->>>>>>> 4325d941
 
 - name: "mStrings"
   description: "Extracts strings with IOC and MITRE mapping"
@@ -44,7 +35,7 @@
   exec_type: cargo
 
 - name: Malware Hash Lookup
-  description: "Checks hash against VT and MalwareBazaar"
+  description: "Checks hash against VirusTotal and MalwareBazaar"
   command: ["malhash"]
   input_type: hash
   category: "Threat Intel"
@@ -64,6 +55,13 @@
   category: "Utilities"
   exec_type: cargo
 
+- name: Hash Check
+  description: "Check a hash value against a lookup file"
+  command: ["hashcheck"]
+  input_type: file
+  category: "Hashing Tools"
+  exec_type: cargo
+
 - name: File Analyzer
   description: "Parses file metadata and checks YARA rules"
   command: ["fileanalyzer"]
@@ -78,21 +76,14 @@
   category: "Hashing Tools"
   exec_type: cargo
 
-- name: Hash Check
-  description: "Check a hash value against a lookup file"
-  command: ["hashcheck"]
-  input_type: file
-  category: "Hashing Tools"
-  exec_type: cargo
-
 - name: MZHash
-  description: "Generates hashes for folder contents"
+  description: "Generates hash set and lookup table for folder contents with MZ headers"
   command: ["mzhash"]
   input_type: folder
   category: "Hashing Tools"
   exec_type: cargo
 
-- name: MZCount
+- name: MZcount
   description: "Counts file types within a directory"
   command: ["mzcount"]
   input_type: folder
@@ -109,15 +100,22 @@
 - name: Strings to YARA
   description: "Converts string sets into YARA rules"
   command: ["strings_to_yara"]
-  input_type: hash
+  input_type: file
   category: "YARA Tools"
   exec_type: cargo
 
 - name: XMZHash
-  description: "Generates MD5 hashes with extended output"
+  description: "Generates hash set and lookup table for folder contents with non-MZ headers"
   command: ["xmzhash"]
   input_type: folder
   category: "Hashing Tools"
+  exec_type: cargo
+
+- name: "File Miner"
+  description: "Scans a folder for file type mismatches and metadata"
+  command: ["fileminer"]
+  input_type: folder
+  category: "File Analysis"
   exec_type: cargo
 
 # -------------------------------------
@@ -168,12 +166,6 @@
 # 
 # -------------------------------------
 # Example 3rd party integrations:
-<<<<<<< HEAD
-# Below is a disabled example for capa
-# Uncomment to enable if capa is in your PATH
-# 
-=======
->>>>>>> 4325d941
 # - name: capa
 #   description: "Detects capabilities in binaries via rules"
 #   command: ["capa"]
